--- conflicted
+++ resolved
@@ -26,10 +26,7 @@
 from securedrop_client import models
 from securedrop_client.utils import check_dir_permissions
 from PyQt5.QtCore import QObject, QThread, pyqtSignal, QTimer
-<<<<<<< HEAD
 from securedrop_client.message_sync import MessageSync
-=======
->>>>>>> 227cb5d7
 
 logger = logging.getLogger(__name__)
 
@@ -46,11 +43,7 @@
     using this class).
     """
 
-<<<<<<< HEAD
-    call_finished = pyqtSignal(bool)  # Indicates there is a result.
-=======
     call_finished = pyqtSignal()  # Indicates there is a result.
->>>>>>> 227cb5d7
 
     def __init__(self, api_call, current_object=None, *args, **kwargs):
         """
@@ -78,24 +71,14 @@
         except Exception as ex:
             logger.error(ex)
             self.result = ex
-<<<<<<< HEAD
-            result_flag = False
-=======
->>>>>>> 227cb5d7
 
         # by the time we end up here, who knows how long it's taken
         # we may not want to emit this, if there's nothing to catch it
         if self.i_timed_out is False:
-<<<<<<< HEAD
-            self.call_finished.emit(result_flag)
-        else:
-            logger.info("Huh, I am back from a remote API call and it seems like I timed out. Bye!")
-=======
             self.call_finished.emit()
         else:
             logger.info("Thread returned from API call, "
                         "but it had timed out.")  # pragma: no cover
->>>>>>> 227cb5d7
 
 
 class Client(QObject):
@@ -104,10 +87,6 @@
     application, this is the controller.
     """
 
-<<<<<<< HEAD
-    # finish_api_call = pyqtSignal()  # Acknowledges reciept of an API call.
-=======
->>>>>>> 227cb5d7
     timeout_api_call = pyqtSignal()  # Indicates there was a timeout.
 
     def __init__(self, hostname, gui, session, home: str) -> None:
@@ -130,11 +109,7 @@
         self.sync_flag = os.path.join(home, 'sync_flag')
         self.home = home  # The "home" directory for client files.
         self.data_dir = os.path.join(self.home, 'data')  # File data.
-<<<<<<< HEAD
-        self.timer = None # call timeout timer
-=======
         self.timer = None  # call timeout timer
->>>>>>> 227cb5d7
 
     def setup(self):
         """
@@ -181,16 +156,6 @@
                                             **kwargs)
             self.api_runner.moveToThread(self.api_thread)
 
-<<<<<<< HEAD
-            # handle successful call: copy response data, reset the
-            # client, give the user-provided callback the response
-            # data
-            self.api_runner.call_finished.connect(lambda r: self.successful_api_call(r, callback))
-
-            # we've started a timer. when that hits zero, call our
-            # timeout function
-            self.timeout_api_call.connect(lambda: self.timeout_cleanup(timeout))
-=======
             # handle completed call: copy response data, reset the
             # client, give the user-provided callback the response
             # data
@@ -201,7 +166,6 @@
             # timeout function
             self.timeout_api_call.connect(
                 lambda: self.timeout_cleanup(timeout))
->>>>>>> 227cb5d7
 
             # when the thread starts, we want to run `call_api` on `api_runner`
             self.api_thread.started.connect(self.api_runner.call_api)
@@ -209,8 +173,9 @@
             self.api_thread.start()
 
         else:
-<<<<<<< HEAD
-            logger.info("There's already an API request running, so I'm not going to ignore this one (XXX this may not be the coolest thing to do...)")
+            logger.info("Concurrent API requests are not implemented yet and "
+                        "an API request is already running.")
+
 
     def start_message_thread(self):
         """
@@ -223,10 +188,6 @@
             self.message_sync.moveToThread(self.message_thread)
             self.message_thread.started.connect(self.message_sync.run)
             self.message_thread.start()
-=======
-            logger.info("Concurrent API requests are not implemented yet and "
-                        "an API request is already running.")
->>>>>>> 227cb5d7
 
     def call_reset(self):
         """
@@ -244,11 +205,13 @@
         create a new instance representing the SecureDrop api and authenticate.
         """
 
-<<<<<<< HEAD
-        self.api = sdclientapi.API(self.hostname, username, password, totp, proxy=True)
-=======
+        # qubes
+        #self.api = sdclientapi.API(self.hostname, username,
+        #                           password, totp, proxy=True) # qubes
+
+        # not qubes
         self.api = sdclientapi.API(self.hostname, username, password, totp)
->>>>>>> 227cb5d7
+
 
         self.call_api(self.api.authenticate, self.on_authenticate,
                       self.on_login_timeout)
@@ -259,20 +222,12 @@
         """
         self.timer.stop()
 
-<<<<<<< HEAD
-    def on_authenticate(self, result, result_data):
+
+    def on_authenticate(self, result):
         """
         Handles the result of an authentication call against the API.
         """
-
-        if result:
-=======
-    def on_authenticate(self, result):
-        """
-        Handles the result of an authentication call against the API.
-        """
         if isinstance(result, bool) and result:
->>>>>>> 227cb5d7
             # It worked! Sync with the API and update the UI.
             self.gui.hide_login()
             self.sync_api()
@@ -287,26 +242,6 @@
             error = _('There was a problem logging in. Please try again.')
             self.gui.show_login_error(error=error)
 
-<<<<<<< HEAD
-    def successful_api_call(self, r, user_callback):
-        logger.info("Hooray, successful API call. Cleaning up, then calling user function.")
-
-        self.timer.stop()
-        result_data = self.api_runner.result
-        self.call_reset()
-
-        user_callback(r, result_data)
-
-
-    def timeout_cleanup(self, user_callback):
-        logger.info("API call timed out. Doing a cleanup, then calling user function.")
-
-        if self.api_thread:
-            self.api_runner.i_timed_out = True
-            self.call_reset()
-
-        user_callback()
-=======
     def completed_api_call(self, user_callback):
         """
         Manage a completed API call. The actual result *may* be an exception or
@@ -349,7 +284,6 @@
             user_callback(current_object=current_object)
         else:
             user_callback()
->>>>>>> 227cb5d7
 
     def on_login_timeout(self):
         """
@@ -362,14 +296,6 @@
 
     def on_sync_timeout(self):
         """
-<<<<<<< HEAD
-        Reset the form and indicate the error.
-        """
-
-        error = _('The connection to SecureDrop timed out. Please try again.')
-        self.gui.show_login_error(error=error)
-
-=======
         Indicate that a sync failed.
 
         TODO: We don't really want to alert in the error bar _every time_
@@ -379,7 +305,6 @@
 
         error = _('The connection to SecureDrop timed out. Please try again.')
         self.gui.update_error_status(error=error)
->>>>>>> 227cb5d7
 
     def on_action_requiring_login(self):
         """
@@ -407,17 +332,6 @@
         """
         Grab data from the remote SecureDrop API in a non-blocking manner.
         """
-<<<<<<< HEAD
-        logger.info("In sync_api on thread {}".format(self.thread().currentThreadId()))
-
-        if self.authenticated():
-            logger.info("You are authenticated, going to make your call")
-            self.call_api(storage.get_remote_data, self.on_synced,
-                          self.on_sync_timeout, self.api)
-            logger.info("In sync_api, after call to call_api, I'm in thread {}".format(self.thread().currentThreadId()))
-        else:
-            logger.info("It looks like you are not authenticated. Weird, isn't it.")
-=======
         logger.debug("In sync_api on thread {}".format(
             self.thread().currentThreadId()))
 
@@ -427,7 +341,6 @@
                           self.on_sync_timeout, self.api)
             logger.debug("In sync_api, after call to call_api, on "
                          "thread {}".format(self.thread().currentThreadId()))
->>>>>>> 227cb5d7
 
     def last_sync(self):
         """
@@ -443,16 +356,9 @@
         """
         Called when syncronisation of data via the API is complete.
         """
-<<<<<<< HEAD
-
-        if result and isinstance(result_data, tuple):
-            remote_sources, remote_submissions, remote_replies = \
-                result_data
-=======
         if isinstance(result, tuple):
             remote_sources, remote_submissions, remote_replies = \
                 result
->>>>>>> 227cb5d7
 
             storage.update_local_storage(self.session, remote_sources,
                                          remote_submissions,
@@ -491,12 +397,7 @@
 
         TODO: Improve the push to server sync logic.
         """
-<<<<<<< HEAD
-
-        if result:
-=======
         if isinstance(result, bool) and result:  # result may be an exception.
->>>>>>> 227cb5d7
             self.sync_api()  # Syncing the API also updates the source list UI
             self.gui.update_error_status("")
         else:
@@ -556,14 +457,6 @@
             # Handle journalist's replies.
             func = self.api.download_reply
             sdk_object = sdclientapi.Reply(uuid=message.uuid)
-<<<<<<< HEAD
-            sdk_object.filename = message.filename  # pragma: no cover
-            sdk_object.source_uuid = source_db_object.uuid  # pragma: no cover
-        self.call_api(func, self.on_file_download,
-                      self.on_download_timeout, sdk_object, self.data_dir)
-
-    def on_file_download(self, result, result_data):
-=======
             sdk_object.filename = message.filename
             sdk_object.source_uuid = source_db_object.uuid
         self.call_api(func, self.on_file_download,
@@ -571,19 +464,10 @@
                       current_object=message)
 
     def on_file_download(self, result, current_object):
->>>>>>> 227cb5d7
         """
         Called when a file has downloaded. Cause a refresh to the conversation
         view to display the contents of the new file.
         """
-<<<<<<< HEAD
-        sha256sum, filename = result_data
-
-        if result:
-            storage.mark_file_as_downloaded(os.path.basename(filename),
-                                            self.session)
-            # Refresh the conversation with the content of the downloaded file.
-=======
         file_uuid = current_object.uuid
         server_filename = current_object.filename
         if isinstance(result, tuple):
@@ -599,7 +483,6 @@
             # Refresh the current source conversation, bearing in mind
             # that the user may have navigated to another source.
             self.gui.show_conversation_for(self.gui.current_source)
->>>>>>> 227cb5d7
         else:
             # Update the UI in some way to indicate a failure state.
             self.set_status("Failed to download file, please try again.")
