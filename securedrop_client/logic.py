--- conflicted
+++ resolved
@@ -21,11 +21,8 @@
 import sdclientapi
 import shutil
 import arrow
-<<<<<<< HEAD
 import copy
-=======
 import uuid
->>>>>>> a24e93a1
 from securedrop_client import storage
 from securedrop_client import models
 from securedrop_client.utils import check_dir_permissions
@@ -105,13 +102,9 @@
         self.gui = gui  # Reference to the UI window.
         self.api = None  # Reference to the API for secure drop proxy.
         self.session = session  # Reference to the SqlAlchemy session.
-<<<<<<< HEAD
-        self.api_thread = None  # Currently active API call thread.
         self.message_thread = None # A thread responsible for fetching messages
         self.home = home # used for finding DB in sync thread
-=======
         self.api_threads = {}  # Contains active threads calling the API.
->>>>>>> a24e93a1
         self.sync_flag = os.path.join(home, 'sync_flag')
         self.home = home  # The "home" directory for client files.
         self.data_dir = os.path.join(self.home, 'data')  # File data.
@@ -213,37 +206,6 @@
             else:
                 user_callback(result_data)
 
-<<<<<<< HEAD
-        if not self.api_thread:
-            self.timer = QTimer()
-            self.timer.timeout.connect(lambda: self.timeout_api_call.emit())
-            self.timer.setSingleShot(True)
-            self.timer.start(20000)
-
-            self.api_thread = QThread(self.gui)
-            self.api_runner = APICallRunner(function, current_object, *args,
-                                            **kwargs)
-            self.api_runner.moveToThread(self.api_thread)
-
-            # handle completed call: copy response data, reset the
-            # client, give the user-provided callback the response
-            # data
-            self.api_runner.call_finished.connect(
-                lambda: self.completed_api_call(callback))
-
-            # we've started a timer. when that hits zero, call our
-            # timeout function
-            self.timeout_api_call.connect(
-                lambda: self.timeout_cleanup(timeout))
-
-            # when the thread starts, we want to run `call_api` on `api_runner`
-            self.api_thread.started.connect(self.api_runner.call_api)
-
-            self.api_thread.start()
-
-        else:
-            logger.info("Concurrent API requests are not implemented yet and "
-                        "an API request is already running.")
 
 
     def start_message_thread(self):
@@ -257,10 +219,7 @@
             self.message_thread.started.connect(self.message_sync.run)
             self.message_thread.start()
 
-    def call_reset(self):
-=======
     def timeout_cleanup(self, thread_id, user_callback):
->>>>>>> a24e93a1
         """
         Clean up after the referenced thread has timed-out by setting some
         flags and calling the passed user_callback.
@@ -285,33 +244,11 @@
         Given a username, password and time based one-time-passcode (TOTP),
         create a new instance representing the SecureDrop api and authenticate.
         """
-<<<<<<< HEAD
-
-        # qubes
-        self.api = sdclientapi.API(self.hostname, username,
-                                  password, totp, proxy=True) # qubes
-
-        # not qubes
-        # self.api = sdclientapi.API(self.hostname, username, password, totp)
-
-
-        self.call_api(self.api.authenticate, self.on_authenticate,
-                      self.on_login_timeout)
-
-    def on_cancel_timeout(self):
-        """
-        Handles a signal to indicate the timer should stop.
-        """
-        self.timer.stop()
-
-
-=======
         self.api = sdclientapi.API(self.hostname, username,
                                    password, totp, self.proxy)
         self.call_api(self.api.authenticate, self.on_authenticate,
                       self.on_login_timeout)
 
->>>>>>> a24e93a1
     def on_authenticate(self, result):
         """
         Handles the result of an authentication call against the API.
